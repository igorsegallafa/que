--- conflicted
+++ resolved
@@ -59,15 +59,9 @@
   defmodule SetupAndTeardownWorker do
     use Que.Worker
 
-<<<<<<< HEAD
-    def perform(args), do: Logger.debug("#{__MODULE__} - perform: #{inspect(args)}")
-    def on_setup(job), do: Logger.debug("#{__MODULE__} - on_setup: #{inspect(job)}")
-    def on_teardown(job), do: Logger.debug("#{__MODULE__} - on_teardown: #{inspect(job)}")
-=======
     def perform(args),     do: Logger.debug("#{__MODULE__} - perform: #{inspect(args)}")
     def on_setup(job),     do: Logger.debug("#{__MODULE__} - on_setup: #{inspect(job)}")
     def on_teardown(job),  do: Logger.debug("#{__MODULE__} - on_teardown: #{inspect(job)}")
->>>>>>> 23bb7f85
   end
 
 
